/*********************************************************************
 * Software License Agreement (BSD License)
 *
 *  Copyright (c) 2013, PAL Robotics, S.L.
 *  All rights reserved.
 *
 *  Redistribution and use in source and binary forms, with or without
 *  modification, are permitted provided that the following conditions
 *  are met:
 *
 *   * Redistributions of source code must retain the above copyright
 *     notice, this list of conditions and the following disclaimer.
 *   * Redistributions in binary form must reproduce the above
 *     copyright notice, this list of conditions and the following
 *     disclaimer in the documentation and/or other materials provided
 *     with the distribution.
 *   * Neither the name of the PAL Robotics nor the names of its
 *     contributors may be used to endorse or promote products derived
 *     from this software without specific prior written permission.
 *
 *  THIS SOFTWARE IS PROVIDED BY THE COPYRIGHT HOLDERS AND CONTRIBUTORS
 *  "AS IS" AND ANY EXPRESS OR IMPLIED WARRANTIES, INCLUDING, BUT NOT
 *  LIMITED TO, THE IMPLIED WARRANTIES OF MERCHANTABILITY AND FITNESS
 *  FOR A PARTICULAR PURPOSE ARE DISCLAIMED. IN NO EVENT SHALL THE
 *  COPYRIGHT OWNER OR CONTRIBUTORS BE LIABLE FOR ANY DIRECT, INDIRECT,
 *  INCIDENTAL, SPECIAL, EXEMPLARY, OR CONSEQUENTIAL DAMAGES (INCLUDING,
 *  BUT NOT LIMITED TO, PROCUREMENT OF SUBSTITUTE GOODS OR SERVICES;
 *  LOSS OF USE, DATA, OR PROFITS; OR BUSINESS INTERRUPTION) HOWEVER
 *  CAUSED AND ON ANY THEORY OF LIABILITY, WHETHER IN CONTRACT, STRICT
 *  LIABILITY, OR TORT (INCLUDING NEGLIGENCE OR OTHERWISE) ARISING IN
 *  ANY WAY OUT OF THE USE OF THIS SOFTWARE, EVEN IF ADVISED OF THE
 *  POSSIBILITY OF SUCH DAMAGE.
 *********************************************************************/

/*
 * Author: Bence Magyar
 * Author: Enrique Fernández
 */

#include <cmath>

#include <tf/transform_datatypes.h>

#include <urdf_parser/urdf_parser.h>

#include <boost/assign.hpp>

#include <diff_drive_controller/covariance.h>
#include <diff_drive_controller/diff_drive_controller.h>

static double euclideanOfVectors(const urdf::Vector3& vec1, const urdf::Vector3& vec2)
{
  return std::sqrt(std::pow(vec1.x-vec2.x, 2) +
                   std::pow(vec1.y-vec2.y, 2) +
                   std::pow(vec1.z-vec2.z, 2));
}

/*
 * \brief Check if the link is modeled as a cylinder
 * \param link Link
 * \return true if the link is modeled as a Cylinder; false otherwise
 */
static bool isCylinder(const boost::shared_ptr<const urdf::Link>& link)
{
  if (!link)
  {
    ROS_ERROR("Link == NULL.");
    return false;
  }

  if (!link->collision)
  {
    ROS_ERROR_STREAM("Link " << link->name <<
        " does not have collision description. "
        "Add collision description for link to urdf.");
    return false;
  }

  if (!link->collision->geometry)
  {
    ROS_ERROR_STREAM("Link " << link->name <<
        " does not have collision geometry description. "
        "Add collision geometry description for link to urdf.");
    return false;
  }

  if (link->collision->geometry->type != urdf::Geometry::CYLINDER)
  {
    ROS_ERROR_STREAM("Link " << link->name <<
        " does not have cylinder geometry");
    return false;
  }

  return true;
}

/*
 * \brief Get the wheel radius
 * \param [in]  wheel_link   Wheel link
 * \param [out] wheel_radius Wheel radius [m]
 * \return true if the wheel radius was found; false otherwise
 */
static bool getWheelRadius(
    const boost::shared_ptr<const urdf::Link>& wheel_link,
    double& wheel_radius)
{
  if (!isCylinder(wheel_link))
  {
    ROS_ERROR_STREAM("Wheel link " << wheel_link->name <<
        " is NOT modeled as a cylinder!");
    return false;
  }

  wheel_radius = (static_cast<urdf::Cylinder*>(
        wheel_link->collision->geometry.get()))->radius;
  return true;
}

namespace diff_drive_controller
{

  DiffDriveController::DiffDriveController()
    : open_loop_(false)
    , position_feedback_(true)
    , command_struct_()
    , dynamic_params_struct_()
    , wheel_separation_(0.0)
    , wheel_radius_(0.0)
    , wheel_separation_multiplier_(1.0)
    , left_wheel_radius_multiplier_(1.0)
    , right_wheel_radius_multiplier_(1.0)
    , k_l_(1.0)
    , k_r_(1.0)
    , cmd_vel_timeout_(0.5)
    , base_frame_id_("base_link")
    , enable_odom_tf_(true)
    , wheel_joints_size_(0)
  {
  }

  bool DiffDriveController::init(hardware_interface::VelocityJointInterface* hw,
            ros::NodeHandle& root_nh,
            ros::NodeHandle &controller_nh)
  {
    const std::string complete_ns = controller_nh.getNamespace();
    std::size_t id = complete_ns.find_last_of("/");
    name_ = complete_ns.substr(id + 1);

    // Get joint names from the parameter server
    std::vector<std::string> left_wheel_names, right_wheel_names;
    if (!getWheelNames(controller_nh, "left_wheel", left_wheel_names) ||
        !getWheelNames(controller_nh, "right_wheel", right_wheel_names))
    {
      return false;
    }

    if (left_wheel_names.size() != right_wheel_names.size())
    {
      ROS_ERROR_STREAM_NAMED(name_,
          "#left wheels (" << left_wheel_names.size() << ") != " <<
          "#right wheels (" << right_wheel_names.size() << ").");
      return false;
    }
    else
    {
      wheel_joints_size_ = left_wheel_names.size();

      left_wheel_joints_.resize(wheel_joints_size_);
      right_wheel_joints_.resize(wheel_joints_size_);
    }

    // Odometry related:
    double publish_rate;
    controller_nh.param("publish_rate", publish_rate, 50.0);
    ROS_INFO_STREAM_NAMED(name_, "Controller state will be published at "
                          << publish_rate << "Hz.");
    publish_period_ = ros::Duration(1.0 / publish_rate);

    controller_nh.param("open_loop", open_loop_, open_loop_);
    ROS_INFO_STREAM_NAMED(name_, "Odometry will be computed in "
                          << (open_loop_ ? "open" : "close") << " loop.");

    controller_nh.param("position_feedback", position_feedback_, position_feedback_);
    ROS_DEBUG_STREAM_COND_NAMED(!open_loop_, name_,
        "Odometry will be computed using the wheel " <<
        (position_feedback_ ? "postion" : "velocity") << " feedback.");

    controller_nh.param("wheel_separation_multiplier",
        wheel_separation_multiplier_, wheel_separation_multiplier_);
    ROS_INFO_STREAM_NAMED(name_, "Wheel separation will be multiplied by "
                          << wheel_separation_multiplier_ << ".");

    controller_nh.param("left_wheel_radius_multiplier",
        left_wheel_radius_multiplier_, left_wheel_radius_multiplier_);
    ROS_INFO_STREAM_NAMED(name_, "Left wheel radius will be multiplied by "
                          << left_wheel_radius_multiplier_ << ".");

    controller_nh.param("right_wheel_radius_multiplier",
        right_wheel_radius_multiplier_, right_wheel_radius_multiplier_);
    ROS_INFO_STREAM_NAMED(name_, "Right wheel radius will be multiplied by "
                          << right_wheel_radius_multiplier_ << ".");

    controller_nh.param("k_l", k_l_, k_l_);
    controller_nh.param("k_r", k_r_, k_r_);

    if (k_l_ <= 0.0)
    {
      k_l_ = std::abs(k_l_);
      ROS_ERROR_STREAM_NAMED(name_,
          "Left Measurement Covariance multiplier must be positive! "
          "Taking absolute value: " << k_l_ << ".");
    }

    if (k_r_ <= 0.0)
    {
      k_r_ = std::abs(k_r_);
      ROS_ERROR_STREAM_NAMED(name_,
          "Right Measurement Covariance multiplier must be positive! "
          "Taking absolute value: " << k_r_ << ".");
    }

    int velocity_rolling_window_size = 10;
    controller_nh.param("velocity_rolling_window_size", velocity_rolling_window_size, velocity_rolling_window_size);
    ROS_INFO_STREAM_NAMED(name_, "Velocity rolling window size of "
                          << velocity_rolling_window_size << ".");

    odometry_.setVelocityRollingWindowSize(velocity_rolling_window_size);

    // Twist command related:
    controller_nh.param("cmd_vel_timeout", cmd_vel_timeout_, cmd_vel_timeout_);
    ROS_INFO_STREAM_NAMED(name_,
        "Velocity commands will be considered old if they are older than "
        << cmd_vel_timeout_ << "s.");

    controller_nh.param("base_frame_id", base_frame_id_, base_frame_id_);
    ROS_INFO_STREAM_NAMED(name_, "Base frame_id set to " << base_frame_id_);

    controller_nh.param("enable_odom_tf", enable_odom_tf_, enable_odom_tf_);
    ROS_INFO_STREAM_NAMED(name_,
        "Publishing to tf is " << (enable_odom_tf_?"enabled":"disabled"));

    // Velocity and acceleration limits:
    controller_nh.param("linear/x/has_velocity_limits"    , limiter_lin_.has_velocity_limits    , limiter_lin_.has_velocity_limits    );
    controller_nh.param("linear/x/has_acceleration_limits", limiter_lin_.has_acceleration_limits, limiter_lin_.has_acceleration_limits);
    controller_nh.param("linear/x/has_jerk_limits"        , limiter_lin_.has_jerk_limits        , limiter_lin_.has_jerk_limits        );
    controller_nh.param("linear/x/max_velocity"           , limiter_lin_.max_velocity           ,  limiter_lin_.max_velocity          );
    controller_nh.param("linear/x/min_velocity"           , limiter_lin_.min_velocity           , -limiter_lin_.max_velocity          );
    controller_nh.param("linear/x/max_acceleration"       , limiter_lin_.max_acceleration       ,  limiter_lin_.max_acceleration      );
    controller_nh.param("linear/x/min_acceleration"       , limiter_lin_.min_acceleration       , -limiter_lin_.max_acceleration      );
    controller_nh.param("linear/x/max_jerk"               , limiter_lin_.max_jerk               ,  limiter_lin_.max_jerk              );
    controller_nh.param("linear/x/min_jerk"               , limiter_lin_.min_jerk               , -limiter_lin_.max_jerk              );

    controller_nh.param("angular/z/has_velocity_limits"    , limiter_ang_.has_velocity_limits    , limiter_ang_.has_velocity_limits    );
    controller_nh.param("angular/z/has_acceleration_limits", limiter_ang_.has_acceleration_limits, limiter_ang_.has_acceleration_limits);
    controller_nh.param("angular/z/has_jerk_limits"        , limiter_ang_.has_jerk_limits        , limiter_ang_.has_jerk_limits        );
    controller_nh.param("angular/z/max_velocity"           , limiter_ang_.max_velocity           ,  limiter_ang_.max_velocity          );
    controller_nh.param("angular/z/min_velocity"           , limiter_ang_.min_velocity           , -limiter_ang_.max_velocity          );
    controller_nh.param("angular/z/max_acceleration"       , limiter_ang_.max_acceleration       ,  limiter_ang_.max_acceleration      );
    controller_nh.param("angular/z/min_acceleration"       , limiter_ang_.min_acceleration       , -limiter_ang_.max_acceleration      );
    controller_nh.param("angular/z/max_jerk"               , limiter_ang_.max_jerk               ,  limiter_ang_.max_jerk              );
    controller_nh.param("angular/z/min_jerk"               , limiter_ang_.min_jerk               , -limiter_ang_.max_jerk              );

    // If either parameter is not available, we need to look up the value in the URDF
    bool lookup_wheel_separation = !controller_nh.getParam("wheel_separation", wheel_separation_);
    bool lookup_wheel_radius = !controller_nh.getParam("wheel_radius", wheel_radius_);

    if (!setOdomParamsFromUrdf(root_nh,
<<<<<<< HEAD
                               left_wheel_names[0],
                               right_wheel_names[0],
                               lookup_wheel_separation,
                               lookup_wheel_radius))
=======
                              left_wheel_names[0],
                              right_wheel_names[0],
                              lookup_wheel_separation,
                              lookup_wheel_radius))
>>>>>>> aef633a7
    {
      return false;
    }

    // Regardless of how we got the separation and radius, use them
    // to set the odometry parameters
    const double ws  = wheel_separation_multiplier_   * wheel_separation_;
    const double wrl = left_wheel_radius_multiplier_  * wheel_radius_;
    const double wrr = right_wheel_radius_multiplier_ * wheel_radius_;
    odometry_.setWheelParams(ws, wrl, wrr);
    ROS_INFO_STREAM_NAMED(name_,
                          "Odometry params : wheel separation " << ws
                          << ", left wheel radius "  << wrl
                          << ", right wheel radius " << wrr);

    odometry_.setMeasCovarianceParams(k_l_, k_r_);
    ROS_INFO_STREAM_NAMED(name_,
                          "Measurement Covariance Model params : k_l " << k_l_
                          << ", k_r " << k_r_);

    dynamic_params_struct_.wheel_separation_multiplier = wheel_separation_multiplier_;

    dynamic_params_struct_.left_wheel_radius_multiplier  = left_wheel_radius_multiplier_;
    dynamic_params_struct_.right_wheel_radius_multiplier = right_wheel_radius_multiplier_;

    dynamic_params_struct_.k_l = k_l_;
    dynamic_params_struct_.k_r = k_r_;

    dynamic_params_.writeFromNonRT(dynamic_params_struct_);

    setOdomPubFields(root_nh, controller_nh);

    // Set dynamic reconfigure server callback:
    cfg_server_.reset(new ReconfigureServer(controller_nh));
    cfg_server_->setCallback(
        boost::bind(&DiffDriveController::reconfigureCallback, this, _1, _2));

    // Get the joint object to use in the realtime loop
    for (int i = 0; i < wheel_joints_size_; ++i)
    {
      ROS_INFO_STREAM_NAMED(name_,
                            "Adding left wheel with joint name: " << left_wheel_names[i]
                            << " and right wheel with joint name: " << right_wheel_names[i]);
      left_wheel_joints_[i] = hw->getHandle(left_wheel_names[i]);  // throws on failure
      right_wheel_joints_[i] = hw->getHandle(right_wheel_names[i]);  // throws on failure
    }

    sub_command_ = controller_nh.subscribe("cmd_vel", 1, &DiffDriveController::cmdVelCallback, this);

    return true;
  }

  void DiffDriveController::update(const ros::Time& time, const ros::Duration& period)
  {
    // UPDATE DYNAMIC PARAMS
    // Retreive dynamic params:
    DynamicParams dynamic_params = *(dynamic_params_.readFromRT());

    // Update dynamic params:
    //
    // NOTE we cannot do the following because there's no writeFromRT method!
    // see https://github.com/ros-controls/realtime_tools/issues/14
    //
    // if (dynamic_params.changed)
    // {
    //   dynamic_params.changed = false;
    //   dynamic_params_.writeFromRT(dynamic_params);
    //
    //   ...
    // }
    wheel_separation_multiplier_ = dynamic_params.wheel_separation_multiplier;
    left_wheel_radius_multiplier_ = dynamic_params.left_wheel_radius_multiplier;
    right_wheel_radius_multiplier_ = dynamic_params.right_wheel_radius_multiplier;

    k_l_ = dynamic_params.k_l;
    k_r_ = dynamic_params.k_r;

    // Apply multipliers:
    const double ws  = wheel_separation_multiplier_   * wheel_separation_;
    const double wrl = left_wheel_radius_multiplier_  * wheel_radius_;
    const double wrr = right_wheel_radius_multiplier_ * wheel_radius_;

    // Set the odometry parameters:
    odometry_.setWheelParams(ws, wrl, wrr);
    odometry_.setMeasCovarianceParams(k_l_, k_r_);

    // COMPUTE AND PUBLISH ODOMETRY
    if (open_loop_)
    {
      odometry_.updateOpenLoop(last0_cmd_.lin, last0_cmd_.ang, time);
    }
    else
    {
      if (position_feedback_)
      {
        double left_pos  = 0.0;
        double right_pos = 0.0;
        for (size_t i = 0; i < wheel_joints_size_; ++i)
        {
          const double lp = left_wheel_joints_[i].getPosition();
          const double rp = right_wheel_joints_[i].getPosition();
          if (std::isnan(lp) || std::isnan(rp))
            return;

          left_pos  += lp;
          right_pos += rp;
        }
        left_pos  /= wheel_joints_size_;
        right_pos /= wheel_joints_size_;

        // Estimate linear and angular velocity using joint position information
        odometry_.updateCloseLoop(left_pos, right_pos, time);
      }
      else
      {
        double left_vel  = 0.0;
        double right_vel = 0.0;
        for (size_t i = 0; i < wheel_joints_size_; ++i)
        {
          const double lv = left_wheel_joints_[i].getVelocity();
          const double rv = right_wheel_joints_[i].getVelocity();
          if (std::isnan(lv) || std::isnan(rv))
            return;

          left_vel  += lv;
          right_vel += rv;
        }
        left_vel  /= wheel_joints_size_;
        right_vel /= wheel_joints_size_;

        // Estimate linear and angular velocity using joint velocity information
        odometry_.updateCloseLoopFromVelocity(left_vel, right_vel, time);
      }
    }

    // Publish odometry message
    if (last_state_publish_time_ + publish_period_ < time)
    {
      last_state_publish_time_ += publish_period_;
      // Compute and store orientation info
      const geometry_msgs::Quaternion orientation(
            tf::createQuaternionMsgFromYaw(odometry_.getHeading()));

      // Populate odom message and publish
      if (odom_pub_->trylock())
      {
        odom_pub_->msg_.header.stamp = time;
        odom_pub_->msg_.pose.pose.position.x = odometry_.getX();
        odom_pub_->msg_.pose.pose.position.y = odometry_.getY();
        odom_pub_->msg_.pose.pose.orientation = orientation;

        odom_pub_->msg_.twist.twist.linear.x  = odometry_.getVx();
        odom_pub_->msg_.twist.twist.linear.y  = odometry_.getVy();
        odom_pub_->msg_.twist.twist.angular.z = odometry_.getVyaw();

        covarianceToMsg(odometry_.getPoseCovariance() , odom_pub_->msg_.pose.covariance);
        covarianceToMsg(odometry_.getTwistCovariance(), odom_pub_->msg_.twist.covariance);

        odom_pub_->unlockAndPublish();
      }

      // Publish tf /odom frame
      if (enable_odom_tf_ && tf_odom_pub_->trylock())
      {
        geometry_msgs::TransformStamped& odom_frame = tf_odom_pub_->msg_.transforms[0];
        odom_frame.header.stamp = time;
        odom_frame.transform.translation.x = odometry_.getX();
        odom_frame.transform.translation.y = odometry_.getY();
        odom_frame.transform.rotation = orientation;
        tf_odom_pub_->unlockAndPublish();
      }
    }

    // MOVE ROBOT
    // Retreive current velocity command and time step:
    Commands curr_cmd = *(command_.readFromRT());
    const double dt = (time - curr_cmd.stamp).toSec();

    // Brake if cmd_vel has timeout:
    if (dt > cmd_vel_timeout_)
    {
      curr_cmd.lin = 0.0;
      curr_cmd.ang = 0.0;
    }

    // Limit velocities and accelerations:
    const double cmd_dt(period.toSec());

    limiter_lin_.limit(curr_cmd.lin, last0_cmd_.lin, last1_cmd_.lin, cmd_dt);
    limiter_ang_.limit(curr_cmd.ang, last0_cmd_.ang, last1_cmd_.ang, cmd_dt);

    last1_cmd_ = last0_cmd_;
    last0_cmd_ = curr_cmd;

    // Compute wheels velocities:
    const double vel_left  = (curr_cmd.lin - curr_cmd.ang * ws / 2.0)/wrl;
    const double vel_right = (curr_cmd.lin + curr_cmd.ang * ws / 2.0)/wrr;

    // Set wheels velocities:
    for (size_t i = 0; i < wheel_joints_size_; ++i)
    {
      left_wheel_joints_[i].setCommand(vel_left);
      right_wheel_joints_[i].setCommand(vel_right);
    }
  }

  void DiffDriveController::starting(const ros::Time& time)
  {
    brake();

    // Register starting time used to keep fixed rate
    last_state_publish_time_ = time;

    odometry_.init(time);
  }

  void DiffDriveController::stopping(const ros::Time& /*time*/)
  {
    brake();
  }

  void DiffDriveController::brake()
  {
    const double vel = 0.0;
    for (size_t i = 0; i < wheel_joints_size_; ++i)
    {
      left_wheel_joints_[i].setCommand(vel);
      right_wheel_joints_[i].setCommand(vel);
    }
  }

  void DiffDriveController::cmdVelCallback(const geometry_msgs::Twist& command)
  {
    if (isRunning())
    {
      command_struct_.ang   = command.angular.z;
      command_struct_.lin   = command.linear.x;
      command_struct_.stamp = ros::Time::now();
      command_.writeFromNonRT (command_struct_);
      ROS_DEBUG_STREAM_NAMED(name_,
                             "Added values to command. "
                             << "Ang: "   << command_struct_.ang << ", "
                             << "Lin: "   << command_struct_.lin << ", "
                             << "Stamp: " << command_struct_.stamp);
    }
    else
    {
      ROS_ERROR_NAMED(name_, "Can't accept new commands. Controller is not running.");
    }
  }

  void DiffDriveController::reconfigureCallback(
      DiffDriveControllerConfig& config, uint32_t level)
  {
    dynamic_params_struct_.wheel_separation_multiplier = config.wheel_separation_multiplier;

    dynamic_params_struct_.left_wheel_radius_multiplier  = config.left_wheel_radius_multiplier;
    dynamic_params_struct_.right_wheel_radius_multiplier = config.right_wheel_radius_multiplier;

    dynamic_params_struct_.k_l = config.k_l;
    dynamic_params_struct_.k_r = config.k_r;

    dynamic_params_.writeFromNonRT(dynamic_params_struct_);

    ROS_DEBUG_STREAM_NAMED(name_,
                          "Reconfigured Odometry params. "
                          << "wheel separation:   " << dynamic_params_struct_.wheel_separation_multiplier << ", "
                          << "left wheel radius:  " << dynamic_params_struct_.left_wheel_radius_multiplier << ", "
                          << "right wheel radius: " << dynamic_params_struct_.left_wheel_radius_multiplier);

    ROS_DEBUG_STREAM_NAMED(name_,
                          "Reconfigured Measurement Covariance Model params. "
                          << "k_l: " << dynamic_params_struct_.k_l << ", "
                          << "k_r: " << dynamic_params_struct_.k_r);
  }

  bool DiffDriveController::getWheelNames(ros::NodeHandle& controller_nh,
                              const std::string& wheel_param,
                              std::vector<std::string>& wheel_names)
  {
      XmlRpc::XmlRpcValue wheel_list;
      if (!controller_nh.getParam(wheel_param, wheel_list))
      {
        ROS_ERROR_STREAM_NAMED(name_,
            "Couldn't retrieve wheel param '" << wheel_param << "'.");
        return false;
      }

      if (wheel_list.getType() == XmlRpc::XmlRpcValue::TypeArray)
      {
        if (wheel_list.size() == 0)
        {
          ROS_ERROR_STREAM_NAMED(name_,
              "Wheel param '" << wheel_param << "' is an empty list");
          return false;
        }

        for (int i = 0; i < wheel_list.size(); ++i)
        {
          if (wheel_list[i].getType() != XmlRpc::XmlRpcValue::TypeString)
          {
            ROS_ERROR_STREAM_NAMED(name_,
                "Wheel param '" << wheel_param << "' #" << i <<
                " isn't a string.");
            return false;
          }
        }

        wheel_names.resize(wheel_list.size());
        for (int i = 0; i < wheel_list.size(); ++i)
        {
          wheel_names[i] = static_cast<std::string>(wheel_list[i]);
        }
      }
      else if (wheel_list.getType() == XmlRpc::XmlRpcValue::TypeString)
      {
        wheel_names.push_back(wheel_list);
      }
      else
      {
        ROS_ERROR_STREAM_NAMED(name_,
            "Wheel param '" << wheel_param <<
            "' is neither a list of strings nor a string.");
        return false;
      }

      return true;
  }

  bool DiffDriveController::setOdomParamsFromUrdf(ros::NodeHandle& root_nh,
                             const std::string& left_wheel_name,
                             const std::string& right_wheel_name,
                             bool lookup_wheel_separation,
                             bool lookup_wheel_radius)
  {
    if (!(lookup_wheel_separation || lookup_wheel_radius))
    {
      // Short-circuit in case we don't need to look up anything, so we don't have to parse the URDF
      return true;
    }

    // Parse robot description
    const std::string model_param_name = "robot_description";
    bool res = root_nh.hasParam(model_param_name);
    std::string robot_model_str="";
    if (!res || !root_nh.getParam(model_param_name,robot_model_str))
    {
      ROS_ERROR_NAMED(name_,
          "Robot descripion couldn't be retrieved from param server.");
      return false;
    }

    boost::shared_ptr<urdf::ModelInterface> model(urdf::parseURDF(robot_model_str));

    boost::shared_ptr<const urdf::Joint> left_wheel_joint(model->getJoint(left_wheel_name));
    boost::shared_ptr<const urdf::Joint> right_wheel_joint(model->getJoint(right_wheel_name));

    if (lookup_wheel_separation)
    {
      // Get wheel separation
      if (!left_wheel_joint)
      {
        ROS_ERROR_STREAM_NAMED(name_, left_wheel_name
<<<<<<< HEAD
            << " couldn't be retrieved from model description");
=======
                               << " couldn't be retrieved from model description");
>>>>>>> aef633a7
        return false;
      }

      if (!right_wheel_joint)
      {
        ROS_ERROR_STREAM_NAMED(name_, right_wheel_name
            << " couldn't be retrieved from model description");
        return false;
      }

      ROS_INFO_STREAM("left wheel to origin: "
          << left_wheel_joint->parent_to_joint_origin_transform.position.x << ","
          << left_wheel_joint->parent_to_joint_origin_transform.position.y << ", "
          << left_wheel_joint->parent_to_joint_origin_transform.position.z);

      ROS_INFO_STREAM("right wheel to origin: "
          << right_wheel_joint->parent_to_joint_origin_transform.position.x << ","
          << right_wheel_joint->parent_to_joint_origin_transform.position.y << ", "
          << right_wheel_joint->parent_to_joint_origin_transform.position.z);

      wheel_separation_ = euclideanOfVectors(
          left_wheel_joint->parent_to_joint_origin_transform.position,
          right_wheel_joint->parent_to_joint_origin_transform.position);
    }

    if (lookup_wheel_radius)
    {
      // Get wheel radius
      if (!getWheelRadius(model->getLink(left_wheel_joint->child_link_name), wheel_radius_))
      {
        ROS_ERROR_STREAM_NAMED(name_, "Couldn't retrieve " << left_wheel_name << " wheel radius");
        return false;
      }
    }

    return true;
  }

  void DiffDriveController::setOdomPubFields(ros::NodeHandle& root_nh, ros::NodeHandle& controller_nh)
  {
    /// Set odometry initial pose covariance
    XmlRpc::XmlRpcValue pose_cov_list;
    if (controller_nh.getParam("initial_pose_covariance_diagonal", pose_cov_list))
    {
      ROS_ASSERT(pose_cov_list.getType() == XmlRpc::XmlRpcValue::TypeArray);
      ROS_ASSERT(pose_cov_list.size() == 3);
      for (int i = 0; i < pose_cov_list.size(); ++i)
        ROS_ASSERT(pose_cov_list[i].getType() == XmlRpc::XmlRpcValue::TypeDouble);

      Eigen::Vector3d pose_covariance;
      pose_covariance << static_cast<double>(pose_cov_list[0]),
                         static_cast<double>(pose_cov_list[1]),
                         static_cast<double>(pose_cov_list[2]);
      odometry_.setPoseCovariance(pose_covariance.asDiagonal());

      ROS_INFO_STREAM("Pose covariance initialized to: " << pose_covariance);
    }

    /// Set odometry minimum twist covariance
    XmlRpc::XmlRpcValue twist_cov_list;
    if (controller_nh.getParam("minimum_twist_covariance_diagonal", twist_cov_list))
    {
      ROS_ASSERT(twist_cov_list.getType() == XmlRpc::XmlRpcValue::TypeArray);
      ROS_ASSERT(twist_cov_list.size() == 3);
      for (int i = 0; i < twist_cov_list.size(); ++i)
        ROS_ASSERT(twist_cov_list[i].getType() == XmlRpc::XmlRpcValue::TypeDouble);

      Eigen::Vector3d twist_covariance;
      twist_covariance << static_cast<double>(twist_cov_list[0]),
                          static_cast<double>(twist_cov_list[1]),
                          static_cast<double>(twist_cov_list[2]);
      odometry_.setMinimumTwistCovariance(twist_covariance.asDiagonal());

      ROS_INFO_STREAM("Minimum Twist covariance set to: " << twist_covariance);
    }

    /// Setup odometry message constant fields
    odom_pub_.reset(new realtime_tools::RealtimePublisher<nav_msgs::Odometry>(controller_nh, "odom", 100));
    odom_pub_->msg_.header.frame_id = "odom";
    odom_pub_->msg_.child_frame_id = base_frame_id_;

    odom_pub_->msg_.pose.pose.position.z = 0;

    odom_pub_->msg_.twist.twist.linear.z  = 0;
    odom_pub_->msg_.twist.twist.angular.x = 0;
    odom_pub_->msg_.twist.twist.angular.y = 0;

    odom_pub_->msg_.pose.covariance.fill(0);
    odom_pub_->msg_.twist.covariance.fill(0);

    /// Setup odometry realtime publisher
    tf_odom_pub_.reset(new realtime_tools::RealtimePublisher<tf::tfMessage>(root_nh, "/tf", 100));
    tf_odom_pub_->msg_.transforms.resize(1);
    tf_odom_pub_->msg_.transforms[0].transform.translation.z = 0.0;
    tf_odom_pub_->msg_.transforms[0].child_frame_id = base_frame_id_;
    tf_odom_pub_->msg_.transforms[0].header.frame_id = "odom";
  }

} // namespace diff_drive_controller<|MERGE_RESOLUTION|>--- conflicted
+++ resolved
@@ -265,17 +265,10 @@
     bool lookup_wheel_radius = !controller_nh.getParam("wheel_radius", wheel_radius_);
 
     if (!setOdomParamsFromUrdf(root_nh,
-<<<<<<< HEAD
                                left_wheel_names[0],
                                right_wheel_names[0],
                                lookup_wheel_separation,
                                lookup_wheel_radius))
-=======
-                              left_wheel_names[0],
-                              right_wheel_names[0],
-                              lookup_wheel_separation,
-                              lookup_wheel_radius))
->>>>>>> aef633a7
     {
       return false;
     }
@@ -639,11 +632,7 @@
       if (!left_wheel_joint)
       {
         ROS_ERROR_STREAM_NAMED(name_, left_wheel_name
-<<<<<<< HEAD
             << " couldn't be retrieved from model description");
-=======
-                               << " couldn't be retrieved from model description");
->>>>>>> aef633a7
         return false;
       }
 
