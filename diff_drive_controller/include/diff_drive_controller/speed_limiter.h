--- conflicted
+++ resolved
@@ -64,14 +64,9 @@
       double min_velocity = 0.0,
       double max_velocity = 0.0,
       double min_acceleration = 0.0,
-<<<<<<< HEAD
-      double max_acceleration = 0.0);
-=======
       double max_acceleration = 0.0,
       double min_jerk = 0.0,
-      double max_jerk = 0.0
-    );
->>>>>>> aef633a7
+      double max_jerk = 0.0);
 
     /**
      * \brief Limit the velocity and acceleration
